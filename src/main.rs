use dump_parser::{
    parse as parse_dump, parse_wiki_text::Positioned, Page, Warning,
};
use filter_headers::HeaderFilterer;
use header_stats::HeaderStats;
use serde::{Deserialize, Serialize};
use serde_cbor;
use serde_json::{self, error::Error as SerdeJsonError};
use std::{
    cell::RefCell,
    collections::{BTreeMap, HashMap},
    convert::TryInto,
    fmt::Write as WriteFmt,
    fs::File,
    io::{self, BufWriter},
    rc::Rc,
    time::{Duration, Instant},
};
use structopt::StructOpt;
use template_iter::{normalize_title, TemplateBorrowed, TemplateVisitor};

mod args;
<<<<<<< HEAD
use args::{Args, CommandData, DumpOptions, DumpParsedTemplates, SerializationFormat};
=======
use args::{
    Args, CommandData, DumpOptions, DumpParsedTemplates, SerializationFormat,
};
>>>>>>> 0f952106

fn print_time(time: &Duration) -> String {
    let mut secs = time.as_secs();
    let mins = secs / 60;
    let mut printed = String::new();
    if mins > 0 {
        secs = secs % 60;
        write!(printed, "{}m ", mins).unwrap();
    }
    write!(printed, "{}.", secs).unwrap();
    let decimals = format!("{:09}", time.subsec_nanos());
    printed.push_str({
        if secs == 0 && mins == 0 {
            let zero_count = decimals
                .as_bytes()
                .iter()
                .take_while(|&&b| b == b'0')
                .count();
            match zero_count {
                0..=2 => &decimals[..3],
                3..=5 => &decimals[..6],
                _ => &decimals[..9],
            }
        } else {
            &decimals[..3]
        }
    });
    printed.push_str("s");
    printed
}

fn do_dumping<S>(dumper: &S, pretty: bool) -> Result<(), SerdeJsonError>
where
    S: Serialize,
{
    if pretty {
        serde_json::to_writer_pretty(std::io::stdout().lock(), &dumper)
    } else {
        serde_json::to_writer(std::io::stdout().lock(), &dumper)
    }
}

fn print_parser_warnings(page: &Page, warnings: &Vec<Warning>) {
    for warning in warnings {
        let Warning {
            start,
            end,
            message,
        } = warning;
        let range = 0..page.text.len();
        let message = message.message().trim_end_matches(".");
        if !(range.contains(&start) && range.contains(&end)) {
            eprintln!("byte position {} or {} in warning {} is out of range of {:?}, size of [[{}]]",
                start, end, message, range, &page.title);
        } else {
            eprintln!(
                "{} at bytes {}..{} ({:?}) in [[{}]]",
                &message,
                start,
                end,
                &page.text[*start..*end],
                &page.title
            );
        }
    }
}

#[derive(Debug, Serialize, Deserialize)]
#[serde(untagged)]
enum TemplateToDump {
    WithText {
        name: String,
        parameters: BTreeMap<String, String>,
        text: String,
    },
    WithoutText {
        name: String,
        parameters: BTreeMap<String, String>,
    },
}

impl TemplateToDump {
    fn new<S>(wikitext: S, template: TemplateBorrowed, with_text: bool) -> Self
<<<<<<< HEAD
        where S: Into<String>
=======
    where
        S: Into<String>,
>>>>>>> 0f952106
    {
        let parameters = template
            .parameters
            .iter()
            .map(|(k, v)| (k.to_owned().into(), v.to_owned().into()))
            .collect();
        if with_text {
            Self::WithText {
                name: template.name.into(),
                parameters,
                text: wikitext.into(),
            }
        } else {
            Self::WithoutText {
                name: template.name.into(),
                parameters,
            }
        }
    }
}

#[derive(Debug, Serialize, Deserialize)]
struct TemplatesInPage {
    title: String,
    templates: Vec<TemplateToDump>,
}

fn dump_parsed_templates(
    options: DumpParsedTemplates,
    main_start: Instant,
    verbose: bool,
) {
    let DumpParsedTemplates {
        format,
        files: template_to_file,
        include_text,
<<<<<<< HEAD
        dump_options: DumpOptions { pages, namespaces, dump_file },
=======
        dump_options:
            DumpOptions {
                pages,
                namespaces,
                dump_file,
            },
>>>>>>> 0f952106
    } = options;
    let parser = parse_dump(dump_file)
        .map(|result| {
            result.unwrap_or_else(|e| {
                panic!("Error while parsing dump: {}", e);
            })
        })
        .filter(|ref page| {
            namespaces.contains(&page.namespace.try_into().unwrap())
        })
        .take(pages);
    type ShareableFileWriter = Rc<RefCell<BufWriter<File>>>;
<<<<<<< HEAD
    let mut files: HashMap<String, (ShareableFileWriter, usize)> = HashMap::new();
=======
    let mut files: HashMap<String, (ShareableFileWriter, usize)> =
        HashMap::new();
>>>>>>> 0f952106
    let extension = match format {
        SerializationFormat::CBOR => ".cbor",
        SerializationFormat::JSON => ".json",
    };
    let mut file_count = 0;
    let template_to_file: HashMap<_, _> = template_to_file
        .into_iter()
        .filter_map(|(template, filepath)| {
            let normalized = normalize_title(&template).ok()?;
            let filepath = match filepath {
                Some(p) => p.to_string(),
                None => normalized.clone() + extension,
            };
            Some((
                normalized,
                match files.get(&filepath) {
                    Some(f) => f.clone(),
                    None => {
                        let file =
                            File::create(&filepath).unwrap_or_else(|e| {
                                panic!(
                                    "error while creating file {}: {}",
                                    &filepath, e
                                );
                            });
                        let file_ref =
                            Rc::new(RefCell::new(BufWriter::new(file)));
                        let file_and_number = (file_ref, file_count);
                        file_count += 1;
                        let cloned = file_and_number.clone();
                        files.insert(filepath, cloned);
                        file_and_number
                    }
                },
            ))
        })
        .collect();
    let configuration = dump_parser::wiktionary_configuration();
    let file_number_to_file: HashMap<_, _> = files
        .into_iter()
        .map(|(_path, (file, number))| (number, file))
        .collect();
    let start_time = main_start.elapsed();
    let parse_start = Instant::now();
<<<<<<< HEAD
    let mut templates_to_print: HashMap<usize, Vec<TemplateToDump>> = HashMap::new();
=======
    let mut templates_to_print: HashMap<usize, Vec<TemplateToDump>> =
        HashMap::new();
>>>>>>> 0f952106
    for page in parser {
        let wikitext = &page.text;
        let output = configuration.parse(wikitext);
        if verbose {
            print_parser_warnings(&page, &output.warnings);
        }
<<<<<<< HEAD
        TemplateVisitor::new(wikitext).visit(&output.nodes, &mut |template, template_node| {
            if let Ok(name) = normalize_title(template.name) {
                if let Some((_file, file_number)) = template_to_file.get(&name) {
                    let templates = templates_to_print.entry(*file_number)
                        .or_insert_with(|| Vec::new());
                    templates.push(TemplateToDump::new(
                        template_node.get_text_from(&wikitext),
                        template,
                        include_text));
=======
        TemplateVisitor::new(wikitext).visit(
            &output.nodes,
            &mut |template, template_node| {
                if let Ok(name) = normalize_title(template.name) {
                    if let Some((_file, file_number)) =
                        template_to_file.get(&name)
                    {
                        let templates = templates_to_print
                            .entry(*file_number)
                            .or_insert_with(|| Vec::new());
                        templates.push(TemplateToDump::new(
                            template_node.get_text_from(&wikitext),
                            template,
                            include_text,
                        ));
                    }
>>>>>>> 0f952106
                }
            },
        );
        if templates_to_print.len() > 0 {
            for (file_number, templates) in templates_to_print.drain() {
                if let Some(writer) = file_number_to_file.get(&file_number) {
                    let title = page.title.to_string();
                    let mut writer = &mut *writer.borrow_mut();
                    let output = TemplatesInPage { title, templates };
                    match format {
                        SerializationFormat::JSON => {
                            serde_json::to_writer(&mut writer, &output)
                                .unwrap();
                        }
                        SerializationFormat::CBOR => {
                            serde_cbor::to_writer(&mut writer, &output)
                                .unwrap();
                        }
                    }
                } else {
                    eprintln!("invalid file number {}", file_number);
                }
            }
        }
    }
    let parse_time = parse_start.elapsed();
    eprintln!(
        "startup took {}, parsing and printing {}",
        print_time(&start_time),
        print_time(&parse_time)
    );
}

fn main() {
    let main_start = Instant::now();
    let opts = args::get_opts();
    let verbose = opts.verbose;
    match opts.cmd {
        CommandData::DumpParsedTemplates(options) => {
            dump_parsed_templates(options, main_start, verbose);
<<<<<<< HEAD
        },
        CommandData::AllHeaders { pretty, dump_options: opts } => {
=======
        }
        CommandData::AllHeaders {
            pretty,
            dump_options: opts,
        } => {
>>>>>>> 0f952106
            let parser = parse_dump(opts.dump_file);
            let mut dumper = HeaderStats::new();
            let start_time = main_start.elapsed();
            let parse_start = Instant::now();
            dumper.parse(parser, opts.pages, opts.namespaces, verbose);
            do_dumping(&dumper, pretty).unwrap_or_else(|e| eprintln!("{}", e));
            let parse_time = parse_start.elapsed();
            eprintln!(
                "startup took {}, parsing and printing {}",
                print_time(&start_time),
                print_time(&parse_time)
            );
        }
        CommandData::FilterHeaders {
            top_level_headers,
            other_headers,
            pretty,
            dump_options: opts,
        } => {
            let parser = parse_dump(opts.dump_file);
            let mut filterer =
                HeaderFilterer::new(top_level_headers, other_headers);
            let start_time = main_start.elapsed();
            let parse_start = Instant::now();
            filterer.parse(parser, opts.pages, opts.namespaces, verbose);
            do_dumping(&filterer, pretty)
                .unwrap_or_else(|e| eprintln!("{}", e));
            let parse_time = parse_start.elapsed();
            eprintln!(
                "startup took {}, parsing and printing {}",
                print_time(&start_time),
                print_time(&parse_time)
            );
        }
        CommandData::Completions { shell } => {
            Args::clap().gen_completions_to(
                env!("CARGO_PKG_NAME"),
                shell,
                &mut io::stdout(),
            );
        }
    }
}<|MERGE_RESOLUTION|>--- conflicted
+++ resolved
@@ -20,13 +20,9 @@
 use template_iter::{normalize_title, TemplateBorrowed, TemplateVisitor};
 
 mod args;
-<<<<<<< HEAD
-use args::{Args, CommandData, DumpOptions, DumpParsedTemplates, SerializationFormat};
-=======
 use args::{
     Args, CommandData, DumpOptions, DumpParsedTemplates, SerializationFormat,
 };
->>>>>>> 0f952106
 
 fn print_time(time: &Duration) -> String {
     let mut secs = time.as_secs();
@@ -110,12 +106,8 @@
 
 impl TemplateToDump {
     fn new<S>(wikitext: S, template: TemplateBorrowed, with_text: bool) -> Self
-<<<<<<< HEAD
-        where S: Into<String>
-=======
     where
         S: Into<String>,
->>>>>>> 0f952106
     {
         let parameters = template
             .parameters
@@ -152,16 +144,12 @@
         format,
         files: template_to_file,
         include_text,
-<<<<<<< HEAD
-        dump_options: DumpOptions { pages, namespaces, dump_file },
-=======
         dump_options:
             DumpOptions {
                 pages,
                 namespaces,
                 dump_file,
             },
->>>>>>> 0f952106
     } = options;
     let parser = parse_dump(dump_file)
         .map(|result| {
@@ -174,12 +162,8 @@
         })
         .take(pages);
     type ShareableFileWriter = Rc<RefCell<BufWriter<File>>>;
-<<<<<<< HEAD
-    let mut files: HashMap<String, (ShareableFileWriter, usize)> = HashMap::new();
-=======
     let mut files: HashMap<String, (ShareableFileWriter, usize)> =
         HashMap::new();
->>>>>>> 0f952106
     let extension = match format {
         SerializationFormat::CBOR => ".cbor",
         SerializationFormat::JSON => ".json",
@@ -224,29 +208,14 @@
         .collect();
     let start_time = main_start.elapsed();
     let parse_start = Instant::now();
-<<<<<<< HEAD
-    let mut templates_to_print: HashMap<usize, Vec<TemplateToDump>> = HashMap::new();
-=======
     let mut templates_to_print: HashMap<usize, Vec<TemplateToDump>> =
         HashMap::new();
->>>>>>> 0f952106
     for page in parser {
         let wikitext = &page.text;
         let output = configuration.parse(wikitext);
         if verbose {
             print_parser_warnings(&page, &output.warnings);
         }
-<<<<<<< HEAD
-        TemplateVisitor::new(wikitext).visit(&output.nodes, &mut |template, template_node| {
-            if let Ok(name) = normalize_title(template.name) {
-                if let Some((_file, file_number)) = template_to_file.get(&name) {
-                    let templates = templates_to_print.entry(*file_number)
-                        .or_insert_with(|| Vec::new());
-                    templates.push(TemplateToDump::new(
-                        template_node.get_text_from(&wikitext),
-                        template,
-                        include_text));
-=======
         TemplateVisitor::new(wikitext).visit(
             &output.nodes,
             &mut |template, template_node| {
@@ -263,7 +232,6 @@
                             include_text,
                         ));
                     }
->>>>>>> 0f952106
                 }
             },
         );
@@ -304,16 +272,11 @@
     match opts.cmd {
         CommandData::DumpParsedTemplates(options) => {
             dump_parsed_templates(options, main_start, verbose);
-<<<<<<< HEAD
-        },
-        CommandData::AllHeaders { pretty, dump_options: opts } => {
-=======
         }
         CommandData::AllHeaders {
             pretty,
             dump_options: opts,
         } => {
->>>>>>> 0f952106
             let parser = parse_dump(opts.dump_file);
             let mut dumper = HeaderStats::new();
             let start_time = main_start.elapsed();
